# --------------------------------------------------------
# Swin Transformer
# Copyright (c) 2021 Microsoft
# Licensed under The MIT License [see LICENSE for details]
# Written by Ze Liu
# --------------------------------------------------------'

import os
import yaml
from yacs.config import CfgNode as CN

# TODO : do train/ do preprocessing
_C = CN()

# Base config files
_C.BASE = ['']

# -----------------------------------------------------------------------------
# Data settings
# -----------------------------------------------------------------------------
_C.DATA = CN()
_C.DATA.FS = 0
# Path to dataset, could be overwritten by command line argument
_C.DATA.DATA_PATH = ''
# Path to preprocessing data, could be overwritten by command line argument
_C.DATA.CACHED_PATH = ''
# Dataset name, coule be overwritten by command line argument
_C.DATA.DATASET = ''
_C.DATA.DO_PREPROCESS = False
_C.DATA.DATA_FORMAT = 'NDCHW'
# -----------------------------------------------------------------------------
# Data preprocessing
# TODO: add other preprocessing configs
# -----------------------------------------------------------------------------
_C.DATA.PREPROCESS = CN()
_C.DATA.PREPROCESS.DO_CHUNK = True
_C.DATA.PREPROCESS.CROP_FACE = True
_C.DATA.PREPROCESS.W = 128
_C.DATA.PREPROCESS.H = 128
_C.DATA.PREPROCESS.CLIP_LENGTH = 64
_C.DATA.PREPROCESS.DATA_TYPE = ['']
_C.DATA.PREPROCESS.LABEL_TYPE = ''

# -----------------------------------------------------------------------------
# Model settings
# -----------------------------------------------------------------------------
_C.MODEL = CN()
# Model name
_C.MODEL.NAME = ''
# Checkpoint to resume, could be overwritten by command line argument
_C.MODEL.RESUME = ''
# Dropout rate
_C.MODEL.DROP_RATE = 0.0
_C.MODEL.MODEL_DIR = 'store_model'

# Specific parameters for physnet parameters
_C.MODEL.PHYSNET = CN()
_C.MODEL.PHYSNET.FRAME_NUM = 64

# -----------------------------------------------------------------------------
# Model Settings for TS-CAN
# -----------------------------------------------------------------------------
_C.MODEL.TSCAN = CN()
_C.MODEL.TSCAN.FRAME_DEPTH = 10

# -----------------------------------------------------------------------------
# Training settings
# -----------------------------------------------------------------------------
_C.TRAIN = CN()
_C.TRAIN.EPOCHS = 50
_C.TRAIN.BATCH_SIZE = 4
_C.TRAIN.LR = 1e-4
# Optimizer
_C.TRAIN.OPTIMIZER = CN()
# Optimizer Epsilon
_C.TRAIN.OPTIMIZER.EPS = 1e-4
# Optimizer Betas
_C.TRAIN.OPTIMIZER.BETAS = (0.9, 0.999)
# SGD momentum
_C.TRAIN.OPTIMIZER.MOMENTUM = 0.9
_C.TRAIN.MODEL_FILE_NAME = ''

# -----------------------------------------------------------------------------
# Testing settings
# -----------------------------------------------------------------------------
_C.TEST = CN()
_C.TEST.METRICS = []
_C.INFERENCE = CN()
_C.INFERENCE.BATCH_SIZE = 4
_C.INFERENCE.MODEL_PATH = ''


# -----------------------------------------------------------------------------
# Inference settings
# -----------------------------------------------------------------------------
_C.INFERENCE = CN()
_C.INFERENCE.BATCH_SIZE = 4
_C.INFERENCE.MODEL_PATH = ''



# -----------------------------------------------------------------------------
# Inference settings
# -----------------------------------------------------------------------------
_C.INFERENCE = CN()
_C.INFERENCE.BATCH_SIZE = 4
_C.INFERENCE.MODEL_PATH = ''


# -----------------------------------------------------------------------------
# Device settings
# -----------------------------------------------------------------------------
_C.DEVICE = "cuda:0"

# -----------------------------------------------------------------------------
# Log settings
# -----------------------------------------------------------------------------
_C.LOG = CN()
_C.LOG.PATH = "runs/exp"


def _update_config_from_file(config, cfg_file):
    config.defrost()
    with open(cfg_file, 'r') as f:
        yaml_cfg = yaml.load(f, Loader=yaml.FullLoader)

    for cfg in yaml_cfg.setdefault('BASE', ['']):
        if cfg:
            _update_config_from_file(
                config, os.path.join(os.path.dirname(cfg_file), cfg)
            )
    print('=> merge config from {}'.format(cfg_file))
    config.merge_from_file(cfg_file)
    config.freeze()


def update_config(config, args):
    _update_config_from_file(config, args.config_file)

    config.defrost()
    if args.device:
        if args.device >= 0:
            config.DEVICE = "cuda:" + str(args.device)
        else:
            config.DEVICE = "cpu"
    if args.batch_size:
        config.TRAIN.BATCH_SIZE = args.batch_size
    if args.epochs:
        config.TRAIN.EPOCHS = args.epochs
    if args.cached_path:
        config.DATA.CACHED_PATH = args.cached_path
    if args.lr:
        config.TRAIN.LR = args.lr
    if args.model_dir:
        config.MODEL.MODEL_DIR = args.model_dir
<<<<<<< HEAD
    if args.preprocess:
        config.DATA.DO_PREPROCESS = args.preprocess

    config.LOG.PATH = os.path.join(
        config.LOG.PATH, "-".join([config.DATA.DATASET, config.MODEL.NAME]))
    config.DATA.CACHED_PATH = os.path.join(
        config.DATA.CACHED_PATH, "-".join([config.DATA.DATASET, config.MODEL.NAME]))
    config.DATA.DATA_PATH = args.data_path

    config.freeze()


def update_evaluate_config(config, args):

    _update_config_from_file(config, args.config_file)
    config.defrost()

    if args.device:
        if args.device >= 0:
            config.DEVICE = "cuda:" + str(args.device)
        else:
            config.DEVICE = "cpu"
    if args.batch_size:
        config.TRAIN.BATCH_SIZE = args.batch_size
    if args.cached_path:
        config.DATA.CACHED_PATH = args.cached_path
=======
>>>>>>> a603e6c9
    if args.preprocess:
        config.DATA.DO_PREPROCESS = args.preprocess

    config.LOG.PATH = os.path.join(
        config.LOG.PATH, "-".join([config.DATA.DATASET, config.MODEL.NAME]))
    config.DATA.CACHED_PATH = os.path.join(
        config.DATA.CACHED_PATH, "-".join([config.DATA.DATASET, config.MODEL.NAME]))
    config.DATA.DATA_PATH = args.data_path
    config.INFERENCE.MODEL_PATH = args.model_path

    config.freeze()


def update_evaluate_config(config, args):

    _update_config_from_file(config, args.config_file)
    config.defrost()

    if args.device:
        if args.device >= 0:
            config.DEVICE = "cuda:" + str(args.device)
        else:
            config.DEVICE = "cpu"
    if args.batch_size:
        config.TRAIN.BATCH_SIZE = args.batch_size
    if args.cached_path:
        config.DATA.CACHED_PATH = args.cached_path
    if args.preprocess:
        config.DATA.DO_PREPROCESS = args.preprocess

    config.LOG.PATH = os.path.join(
        config.LOG.PATH, "-".join([config.DATA.DATASET, config.MODEL.NAME]))
    config.DATA.CACHED_PATH = os.path.join(
        config.DATA.CACHED_PATH, "-".join([config.DATA.DATASET, config.MODEL.NAME]))
    config.DATA.DATA_PATH = args.data_path
    config.INFERENCE.MODEL_PATH = args.model_path

    config.freeze()


def update_evaluate_config(config, args):

    _update_config_from_file(config, args.config_file)
    config.defrost()

    if args.device:
        if args.device >= 0:
            config.DEVICE = "cuda:" + str(args.device)
        else:
            config.DEVICE = "cpu"
    if args.batch_size:
        config.TRAIN.BATCH_SIZE = args.batch_size
    if args.cached_path:
        config.DATA.CACHED_PATH = args.cached_path
    if args.preprocess:
        config.DATA.DO_PREPROCESS = args.preprocess

    config.LOG.PATH = os.path.join(
        config.LOG.PATH, "-".join([config.DATA.DATASET, config.MODEL.NAME]))
    config.DATA.CACHED_PATH = os.path.join(
        config.DATA.CACHED_PATH, "-".join([config.DATA.DATASET, config.MODEL.NAME]))
    config.DATA.DATA_PATH = args.data_path
    config.INFERENCE.MODEL_PATH = args.model_path

    config.freeze()


def get_config(args):
    # Return a clone so that the defaults will not be altered
    # This is for the "local variable" use pattern
    config = _C.clone()
    update_config(config, args)

    return config


def get_evaluate_config(args):
    config = _C.clone()
    update_evaluate_config(config, args)

    return config<|MERGE_RESOLUTION|>--- conflicted
+++ resolved
@@ -153,7 +153,6 @@
         config.TRAIN.LR = args.lr
     if args.model_dir:
         config.MODEL.MODEL_DIR = args.model_dir
-<<<<<<< HEAD
     if args.preprocess:
         config.DATA.DO_PREPROCESS = args.preprocess
 
@@ -180,8 +179,6 @@
         config.TRAIN.BATCH_SIZE = args.batch_size
     if args.cached_path:
         config.DATA.CACHED_PATH = args.cached_path
-=======
->>>>>>> a603e6c9
     if args.preprocess:
         config.DATA.DO_PREPROCESS = args.preprocess
 
